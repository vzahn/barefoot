--- conflicted
+++ resolved
@@ -43,202 +43,6 @@
  *            Sample inherits from {@link Sample}.
  */
 public class KState<C extends StateCandidate<C, T, S>, T extends StateTransition, S extends Sample>
-<<<<<<< HEAD
-        extends StateMemory<C, T, S> {
-    private final int k;
-    private final long t;
-    private final LinkedList<Tuple<Set<C>, S>> sequence;
-    private final Map<C, Integer> counters;
-    private List<C> candidateStorage;    
-
-    /**
-     * Creates empty {@link KState} object with default parameters, i.e. capacity is unbounded.
-     */
-    public KState() {
-        this.k = -1;
-        this.t = -1;
-        this.sequence = new LinkedList<>();
-        this.counters = new HashMap<>();
-    }
-
-    /**
-     * Creates a {@link KState} object from a JSON representation.
-     *
-     * @param json JSON representation of a {@link KState} object.
-     * @param factory Factory for creation of state candidates and transitions.
-     * @throws JSONException thrown on JSON extraction or parsing error.
-     */
-    public KState(JSONObject json, Factory<C, T, S> factory) throws JSONException {
-        this.k = json.getInt("k");
-        this.t = json.getLong("t");
-        this.sequence = new LinkedList<>();
-        this.counters = new HashMap<>();
-
-        Map<String, C> candidates = new HashMap<>();
-        JSONArray jsoncandidates = json.getJSONArray("candidates");
-        for (int i = 0; i < jsoncandidates.length(); ++i) {
-            JSONObject jsoncandidate = jsoncandidates.getJSONObject(i);
-            C candidate = factory.candidate(jsoncandidate.getJSONObject("candidate"));
-            int count = jsoncandidate.getInt("count");
-
-            counters.put(candidate, count);
-            candidates.put(candidate.id(), candidate);
-        }
-
-        JSONArray jsonsequence = json.getJSONArray("sequence");
-        for (int i = 0; i < jsonsequence.length(); ++i) {
-            JSONObject jsonseqelement = jsonsequence.getJSONObject(i);
-            Set<C> vector = new HashSet<>();
-            JSONArray jsonvector = jsonseqelement.getJSONArray("vector");
-            for (int j = 0; j < jsonvector.length(); ++j) {
-                JSONObject jsonelement = jsonvector.getJSONObject(j);
-
-                String candid = jsonelement.getString("candid");
-                String predid = jsonelement.getString("predid");
-
-                C candidate = candidates.get(candid);
-                C pred = candidates.get(predid);
-
-                if (candidate == null || (!predid.isEmpty() && pred == null)) {
-                    throw new JSONException("inconsistent JSON of KState object");
-                }
-
-                candidate.predecessor(pred);
-                vector.add(candidate);
-            }
-
-            S sample = factory.sample(jsonseqelement.getJSONObject("sample"));
-
-            sequence.add(new Tuple<>(vector, sample));
-        }
-
-        Collections.sort(sequence, new Comparator<Tuple<Set<C>, S>>() {
-            @Override
-            public int compare(Tuple<Set<C>, S> left, Tuple<Set<C>, S> right) {
-                if (left.two().time() < right.two().time()) {
-                    return -1;
-                } else if (left.two().time() > right.two().time()) {
-                    return +1;
-                }
-                return 0;
-            }
-        });
-    }
-
-    /**
-     * Creates an empty {@link KState} object and sets <i>&kappa;</i> and <i>&tau;</i> parameters.
-     *
-     * @param k <i>&kappa;</i> parameter bounds the length of the state sequence to at most
-     *        <i>&kappa;+1</i> states, if <i>&kappa; &ge; 0</i>.
-     * @param t <i>&tau;</i> parameter bounds length of the state sequence to contain only states
-     *        for the past <i>&tau;</i> milliseconds.
-     */
-    public KState(int k, long t) {
-        this.k = k;
-        this.t = t;
-        this.sequence = new LinkedList<>();
-        this.counters = new HashMap<>();
-    }
-    
-    /**
-     * Sets the candidate store and activates truncation of the matching sequence
-     * @param List<C> ArrayList<C> for the candidate storage
-     */
-    public void setCandidateStorage (List<C> candidateStorage) {
-    	this.candidateStorage = candidateStorage;
-    }
-
-    @Override
-    public boolean isEmpty() {
-        return counters.isEmpty();
-    }
-
-    @Override
-    public int size() {
-        return counters.size();
-    }
-
-    @Override
-    public Long time() {
-        if (sequence.isEmpty()) {
-            return null;
-        } else {
-            return sequence.peekLast().two().time();
-        }
-    }
-
-    @Override
-    public S sample() {
-        if (sequence.isEmpty()) {
-            return null;
-        } else {
-            return sequence.peekLast().two();
-        }
-    }
-
-    /**
-     * Gets the sequence of measurements <i>z<sub>0</sub>, z<sub>1</sub>, ..., z<sub>t</sub></i>.
-     *
-     * @return List with the sequence of measurements.
-     */
-    public List<S> samples() {
-        LinkedList<S> samples = new LinkedList<>();
-        for (Tuple<Set<C>, S> element : sequence) {
-            samples.add(element.two());
-        }
-        return samples;
-    }
-
-    @Override
-    public void update(Set<C> vector, S sample) {
-        if (vector.isEmpty()) {
-            return;
-        }
-
-        if (!sequence.isEmpty() && sequence.peekLast().two().time() > sample.time()) {
-            throw new RuntimeException("out-of-order state update is prohibited");
-        }
-
-        for (C candidate : vector) {
-            counters.put(candidate, 0);
-            if (candidate.predecessor() != null) {
-                if (!counters.containsKey(candidate.predecessor())
-                        || !sequence.peekLast().one().contains(candidate.predecessor())) {
-                    throw new RuntimeException("Inconsistent update vector.");
-                }
-                counters.put(candidate.predecessor(), counters.get(candidate.predecessor()) + 1);
-            }
-        }
-
-        if (!sequence.isEmpty()) {
-            Set<C> deletes = new HashSet<>();
-            C estimate = null;
-
-            for (C candidate : sequence.peekLast().one()) {
-                if (estimate == null || candidate.seqprob() > estimate.seqprob()) {
-                    estimate = candidate;
-                }
-                if (counters.get(candidate) == 0) {
-                    deletes.add(candidate);
-                }
-            }
-
-            int size = sequence.peekLast().one().size();
-
-            for (C candidate : deletes) {
-                if (deletes.size() != size || candidate != estimate) {
-                    remove(candidate, sequence.size() - 1);
-                }
-            }
-        }
-
-        sequence.add(new Tuple<>(vector, sample));
-
-        // move stable candidate to the candidate storage, if the storage is set
-		if (candidateStorage != null) {
-
-			// find the first n sequence elements with an vector length of 1, means they are stable
-=======
 		extends StateMemory<C, T, S> {
 	private final static Logger logger = LoggerFactory.getLogger(Filter.class);
 	private final int k;
@@ -246,6 +50,7 @@
 	private final LinkedList<Tuple<Set<C>, S>> sequence;
 	private final Map<C, Integer> counters;
 	private List<C> candidateStorage;
+    private List<C> candidateStorage;    
 
 	/**
 	 * Creates empty {@link KState} object with default parameters, i.e.
@@ -343,6 +148,14 @@
 		this.sequence = new LinkedList<>();
 		this.counters = new HashMap<>();
 	}
+    
+    /**
+     * Sets the candidate store and activates truncation of the matching sequence
+     * @param List<C> ArrayList<C> for the candidate storage
+     */
+    public void setCandidateStorage (List<C> candidateStorage) {
+    	this.candidateStorage = candidateStorage;
+    }
 
 	/**
 	 * Sets the candidate store and activates truncation of the matching
@@ -449,7 +262,6 @@
 
 			// find the first n sequence elements with an vector length of 1,
 			// means they are stable
->>>>>>> e47e012f
 			int stableCount = 0;
 			for (Tuple<Set<C>, S> t : sequence) {
 				if (t.one().size() > 1) {
@@ -458,14 +270,6 @@
 				stableCount++;
 			}
 
-<<<<<<< HEAD
-			// delete all but one stable candidates (the last is kept as an fix point for further matching
-			for (int i=0; i<stableCount-1; i++) {
-				Set<C> deletes = sequence.removeFirst().one();
-				for (C candidate : deletes) {
-					candidateStorage.add(candidate);
-					counters.remove(candidate);
-=======
 			// delete all but one stable candidates (the last is kept as an fix
 			// point for further matching
 			for (int i = 0; i < stableCount - 1; i++) {
@@ -475,25 +279,16 @@
 					logger.debug("stable candidate" + candidate.toString());
 					counters.remove(candidate);
 
->>>>>>> e47e012f
 				}
 
 				for (C candidate : sequence.peekFirst().one()) {
 					candidate.predecessor(null);
-<<<<<<< HEAD
-				}
-			}
-		}
-		else {
-			// deletion of candidates,that are to old (t) or sequence is to long (k)
-=======
 
 				}
 			}
 		} else {
 			// deletion of candidates,that are to old (t) or sequence is to long
 			// (k)
->>>>>>> e47e012f
 			while ((t > 0 && sample.time() - sequence.peekFirst().two().time() > t)
 					|| (k >= 0 && sequence.size() > k + 1)) {
 				Set<C> deletes = sequence.removeFirst().one();
@@ -506,134 +301,6 @@
 				}
 			}
 		}
-<<<<<<< HEAD
-		
-        assert (k < 0 || sequence.size() <= k + 1);
-    }
-
-    protected void remove(C candidate, int index) {
-        Set<C> vector = sequence.get(index).one();
-        counters.remove(candidate);
-        vector.remove(candidate);
-
-        C predecessor = candidate.predecessor();
-        if (predecessor != null) {
-            counters.put(predecessor, counters.get(predecessor) - 1);
-            if (counters.get(predecessor) == 0) {
-                remove(predecessor, index - 1);
-            }
-        }
-    }
-
-    @Override
-    public Set<C> vector() {
-        if (sequence.isEmpty()) {
-            return new HashSet<>();
-        } else {
-            return sequence.peekLast().one();
-        }
-    }
-
-    @Override
-    public C estimate() {
-        if (sequence.isEmpty()) {
-            return null;
-        }
-
-        C estimate = null;
-        for (C candidate : sequence.peekLast().one()) {
-            if (estimate == null || candidate.filtprob() > estimate.filtprob()) {
-                estimate = candidate;
-            }
-        }
-        return estimate;
-    }
-
-    /**
-     * Gets the most likely sequence of state candidates <i>s<sub>0</sub>, s<sub>1</sub>, ...,
-     * s<sub>t</sub></i>.
-     *
-     * @return List of the most likely sequence of state candidates.
-     */
-    public List<C> sequence() {
-        if (sequence.isEmpty()) {
-            return null;
-        }
-
-        C kestimate = null;
-
-        for (C candidate : sequence.peekLast().one()) {
-            if (kestimate == null || candidate.seqprob() > kestimate.seqprob()) {
-                kestimate = candidate;
-            }
-        }
-
-        LinkedList<C> ksequence = new LinkedList<>();
-
-        for (int i = sequence.size() - 1; i >= 0; --i) {
-            if (kestimate != null) {
-                ksequence.push(kestimate);
-                kestimate = kestimate.predecessor();
-            } else {
-                ksequence.push(sequence.get(i).one().iterator().next());
-                assert (sequence.get(i).one().size() == 1);
-            }
-        }
-
-        return ksequence;
-    }
-
-    @Override
-    public JSONObject toJSON() throws JSONException {
-        JSONObject json = new JSONObject();
-        JSONArray jsonsequence = new JSONArray();
-        for (Tuple<Set<C>, S> element : sequence) {
-            JSONObject jsonseqelement = new JSONObject();
-            JSONArray jsonvector = new JSONArray();
-            for (C candidate : element.one()) {
-                JSONObject jsoncandidate = new JSONObject();
-                jsoncandidate.put("candid", candidate.id());
-                jsoncandidate.put("predid",
-                        candidate.predecessor() == null ? "" : candidate.predecessor().id());
-                jsonvector.put(jsoncandidate);
-            }
-            jsonseqelement.put("vector", jsonvector);
-            jsonseqelement.put("sample", element.two().toJSON());
-            jsonsequence.put(jsonseqelement);
-        }
-
-        JSONArray jsoncandidates = new JSONArray();
-        for (Entry<C, Integer> entry : counters.entrySet()) {
-            JSONObject jsoncandidate = new JSONObject();
-            jsoncandidate.put("candidate", entry.getKey().toJSON());
-            jsoncandidate.put("count", entry.getValue());
-            jsoncandidates.put(jsoncandidate);
-        }
-        json.put("k", k);
-        json.put("t", t);
-        json.put("sequence", jsonsequence);
-        json.put("candidates", jsoncandidates);
-
-        return json;
-    }
-    
-    /**
-     * Returns the candidate list and the samples.
-     * @return the sequence.
-     */
-    public LinkedList<Tuple<Set<C>, S>> getSequence() {
-    	return sequence;
-    }
-
-    /**
-     * Returns the candidate data.
-     * @return the counters.
-     */
-    public Map<C, Integer> getCounters() {
-    	return counters;
-    }
-
-=======
 
 		assert (k < 0 || sequence.size() <= k + 1);
 	}
@@ -765,5 +432,21 @@
 
 		return json;
 	}
->>>>>>> e47e012f
+    
+    /**
+     * Returns the candidate list and the samples.
+     * @return the sequence.
+     */
+    public LinkedList<Tuple<Set<C>, S>> getSequence() {
+    	return sequence;
+    }
+
+    /**
+     * Returns the candidate data.
+     * @return the counters.
+     */
+    public Map<C, Integer> getCounters() {
+    	return counters;
+    }
+
 }